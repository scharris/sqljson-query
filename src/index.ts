import {promises as fs} from 'fs'; // for some older node versions (e.g. v10)
import * as path from 'path';
import * as process from 'process';
import {
  valueOr,
  propertyNameDefaultFunction,
  requireDirExists,
  requireFileExists,
<<<<<<< HEAD
  upperCamelCase
=======
  validateJson,
  upperCamelCase,
  missingCase
>>>>>>> 6f511e5a
} from './util';
import {DatabaseMetadata} from './database-metadata';
import {SourceGenerationOptions, SourceLanguage} from './source-generation-options';
import {QueryGroupSpec, ResultRepr, SpecError} from './query-specs';
import {QuerySqlGenerator} from './query-sql-generator';
import {QueryReprSqlPath} from './query-repr-sql-path';
import {ResultTypesSourceGenerator} from './result-types-source-generator';

export * from './source-generation-options';
export * from './query-specs';
export * from './result-types';
export * from './relations-md-generator';

export async function generateQueries
  (
    querySpecs: QueryGroupSpec | string, // string should be a path to a json file or js module file
    dbmdFile: string,
    srcOutputDir: string,
    sqlOutputDir: string,
    opts: SourceGenerationOptions = {}
  )
  : Promise<void>
{
  try
  {
    await requireFileExists(dbmdFile, 'Database metadata file not found.');
    await requireDirExists(srcOutputDir, 'Source output directory not found.');
    await requireDirExists(sqlOutputDir, 'Queries output directory not found.');
    if ( opts.typesHeaderFile ) await requireFileExists(opts.typesHeaderFile, 'Types header file not found.');

    const dbmd = await readDatabaseMetadata(dbmdFile);
    const queryGroupSpec = await readQueryGroupSpec(querySpecs);
    const defaultSchema = queryGroupSpec.defaultSchema || null;
    const srcLang = opts.sourceLanguage || 'TS';
    const unqualifiedNameSchemas = new Set(queryGroupSpec.generateUnqualifiedNamesForSchemas);
    const propNameFn = propertyNameDefaultFunction(queryGroupSpec.propertyNameDefault);
    const sqlGen = new QuerySqlGenerator(dbmd, defaultSchema, unqualifiedNameSchemas, propNameFn);
    const resultTypesSrcGen = new ResultTypesSourceGenerator(dbmd, defaultSchema, propNameFn);

    for ( const querySpec of queryGroupSpec.querySpecs )
    {
      const resReprSqls = sqlGen.generateSqls(querySpec);
      const sqlPaths = await writeResultReprSqls(querySpec.queryName, resReprSqls, sqlOutputDir);

      if ( valueOr(querySpec.generateResultTypes, true) )
      {
        const outputFileName = makeResultTypesFileName(querySpec.queryName, srcLang);
        const resultTypesSrc = await resultTypesSrcGen.makeQueryResultTypesSource(querySpec, sqlPaths, outputFileName, opts);
        await fs.writeFile(path.join(srcOutputDir, outputFileName), resultTypesSrc);
      }
    }
  }
  catch (e)
  {
    if ( e instanceof SpecError ) throw makeSpecLocationError(e);
    else throw e;
  }
}

async function readQueryGroupSpec(querySpecs: QueryGroupSpec | string): Promise<QueryGroupSpec>
{
  if (typeof querySpecs === 'string')
  {
    await requireFileExists(querySpecs, 'Query specifications file not found.');
    return await readQueriesSpecFile(querySpecs);
  }
  else
    return querySpecs;
}

async function readDatabaseMetadata(dbmdFile: string): Promise<DatabaseMetadata>
{
  const dbmdStoredPropsJson = await fs.readFile(dbmdFile, 'utf8');
  // TODO: Validate the dbmd file contents somehow here.
  return new DatabaseMetadata(JSON.parse(dbmdStoredPropsJson));
}

async function readQueriesSpecFile(filePath: string): Promise<QueryGroupSpec>
{
  const fileExt = path.extname(filePath).toLowerCase();
  if ( fileExt === '.ts' || fileExt === '.js' ) // .ts only supported when running via ts-node or deno.
  {
    const modulePath = filePath.startsWith('./') ? process.cwd() + filePath.substring(1) : filePath;
    const mod = await import(modulePath);
    return mod.default;
  }
  else
    throw new Error('Unrecognized file extension for query specs file.');
}

async function writeResultReprSqls
  (
    queryName: string,
    resultReprToSqlMap: Map<ResultRepr,string>,
    outputDir: string
  )
  : Promise<QueryReprSqlPath[]>
{
  const multReprs = resultReprToSqlMap.size > 1;
  const res: QueryReprSqlPath[] = [];

  for (const [resultRepr, sql] of resultReprToSqlMap.entries())
  {
    const modQueryName = queryName.replace(/ /g, '-').toLowerCase();
    const reprDescr = resultRepr.toLowerCase().replace(/_/g, ' ');
    const sqlFileName = multReprs ? `${modQueryName}(${reprDescr}).sql` : `${modQueryName}.sql`;
    const sqlPath = path.join(outputDir, sqlFileName);

    await fs.writeFile(sqlPath,
      "-- [ THIS QUERY WAS AUTO-GENERATED, ANY CHANGES MADE HERE MAY BE LOST. ]\n" +
      "-- " + resultRepr + " results representation for " + queryName + "\n" +
      sql + "\n"
    );

    res.push({ queryName, resultRepr, sqlPath });
  }

  return res;
}

function makeResultTypesFileName(queryName: string, srcLang: SourceLanguage): string
{
  switch (srcLang)
  {
    case 'TS': return queryName.replace(/ /g, '-').toLowerCase() + ".ts";
    case 'Java': return upperCamelCase(queryName) + ".java";
    default: missingCase(srcLang);
  }
}

function makeSpecLocationError(e: SpecError): Error
{
  return new Error(
    "Error in query specification.\n" +
    "-----------------------------\n" +
    "In query: " + e.specLocation.queryName + "\n" +
    (e.specLocation.queryPart ? "At part: " + e.specLocation.queryPart + "\n" : '') +
    "Problem: " + e.problem + "\n" +
    "-----------------------------\n"
  );
}
<|MERGE_RESOLUTION|>--- conflicted
+++ resolved
@@ -6,13 +6,8 @@
   propertyNameDefaultFunction,
   requireDirExists,
   requireFileExists,
-<<<<<<< HEAD
+  missingCase,
   upperCamelCase
-=======
-  validateJson,
-  upperCamelCase,
-  missingCase
->>>>>>> 6f511e5a
 } from './util';
 import {DatabaseMetadata} from './database-metadata';
 import {SourceGenerationOptions, SourceLanguage} from './source-generation-options';
