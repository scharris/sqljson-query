import {getInlineParentSpecs, getReferencedParentSpecs, TableJsonSpec} from "../query-specs";

const parent1Spec: TableJsonSpec = {
  table: "parent1",
  fieldExpressions: [
    {
      "field": "name",
      "jsonProperty": "parent1Name"
    },
    "description"
  ]
};

const parent2Spec: TableJsonSpec = {
  table: "parent2",
  fieldExpressions: [
    {
      "field": "id",
      "jsonProperty": "parent2Id"
    }
  ]
};

const parent3Spec: TableJsonSpec = {
  table: "parent3",
  fieldExpressions: [
    {
      "field": "id",
      "jsonProperty": "parent3Id"
    }
  ]
};

test('get non-empty inline parent tables', () => {
  const tableJsonSpec: TableJsonSpec = {
    table: "child_table",
    parentTables: [
      parent1Spec,
      { ...parent2Spec, referenceName: "parent2Ref" },
      { ...parent3Spec, referenceName: "parent3Ref" },
    ]
  };
<<<<<<< HEAD
  expect(getInlineParentSpecs(tableJsonSpec)).toEqual([{ tableJson: parent1Spec }]);
=======
  assertEquals(getInlineParentSpecs(tableJsonSpec), [parent1Spec]);
>>>>>>> c7d57608
});

test('get empty inline parent tables', () => {
  const tableJsonSpec: TableJsonSpec = {
    table: "child_table",
    parentTables: [
      { ...parent2Spec, referenceName: "parent2Ref" },
      { ...parent3Spec, referenceName: "parent3Ref" },
    ]
  };
  expect(getInlineParentSpecs(tableJsonSpec)).toEqual([]);
  expect(getInlineParentSpecs({table: "empty"})).toEqual([]);
});

test('get non-empty referenced parent tables', () => {
  const tableJsonSpec: TableJsonSpec = {
    table: "child_table",
    parentTables: [
      parent1Spec,
      { ...parent2Spec, referenceName: "parent2Ref" },
      { ...parent3Spec, referenceName: "parent3Ref" },
    ]
  };
<<<<<<< HEAD
  expect(getReferencedParentSpecs(tableJsonSpec)).toEqual([
    { tableJson: parent2Spec, referenceName: "parent2Ref" },
    { tableJson: parent3Spec, referenceName: "parent3Ref" }
=======
  assertEquals(getReferencedParentSpecs(tableJsonSpec), [
    { ...parent2Spec, referenceName: "parent2Ref" },
    { ...parent3Spec, referenceName: "parent3Ref" }
>>>>>>> c7d57608
  ]);
});

test('get empty referenced parent tables', () => {
  const tableJsonSpec: TableJsonSpec = {
    table: "child_table",
    parentTables: [
      parent1Spec,
    ]
  };
  expect(getReferencedParentSpecs(tableJsonSpec)).toEqual([]);
  expect(getReferencedParentSpecs({table: "empty"})).toEqual([]);
});<|MERGE_RESOLUTION|>--- conflicted
+++ resolved
@@ -40,11 +40,7 @@
       { ...parent3Spec, referenceName: "parent3Ref" },
     ]
   };
-<<<<<<< HEAD
-  expect(getInlineParentSpecs(tableJsonSpec)).toEqual([{ tableJson: parent1Spec }]);
-=======
-  assertEquals(getInlineParentSpecs(tableJsonSpec), [parent1Spec]);
->>>>>>> c7d57608
+  expect(getInlineParentSpecs(tableJsonSpec)).toEqual([parent1Spec]);
 });
 
 test('get empty inline parent tables', () => {
@@ -68,15 +64,10 @@
       { ...parent3Spec, referenceName: "parent3Ref" },
     ]
   };
-<<<<<<< HEAD
+
   expect(getReferencedParentSpecs(tableJsonSpec)).toEqual([
-    { tableJson: parent2Spec, referenceName: "parent2Ref" },
-    { tableJson: parent3Spec, referenceName: "parent3Ref" }
-=======
-  assertEquals(getReferencedParentSpecs(tableJsonSpec), [
-    { ...parent2Spec, referenceName: "parent2Ref" },
-    { ...parent3Spec, referenceName: "parent3Ref" }
->>>>>>> c7d57608
+    {...parent2Spec, referenceName: "parent2Ref" },
+    {...parent3Spec, referenceName: "parent3Ref" }
   ]);
 });
 
